--- conflicted
+++ resolved
@@ -81,17 +81,10 @@
         viewpoint_cam = viewpoint_stack.pop(randint(0, len(viewpoint_stack)-1))
 
         # Pick a random Level
-<<<<<<< HEAD
         # if not level_stack:
         #     level_stack = list(range(-scene.max_level, scene.max_level + 1))
         # random_level = level_stack.pop(randint(0, len(level_stack)-1))
         random_level = -1
-=======
-        if not level_stack:
-            level_stack = list(range(-1, scene.max_level + 1))
-        random_level = level_stack.pop(randint(0, len(level_stack)-1))
-        # random_level =-1
->>>>>>> acc5fab6
   
         # Render
         if (iteration - 1) == debug_from:
